--- conflicted
+++ resolved
@@ -1,89 +1,27 @@
+"""Utilities for recurrence relations."""
+
+from __future__ import annotations
+
+from dataclasses import dataclass
+import math
 import re
-import math
-from dataclasses import dataclass
-from typing import Optional, Dict, Any
-
-@dataclass
+from typing import Callable, Dict, Optional
+
+
+@dataclass(slots=True)
 class RecurrenceRelation:
     """Simple representation of a recurrence T(n) = sum(a_i * T(n/b_i)) + f(n)."""
+
     identifier: str
     recurrence: str
     base_case: str
     notes: str = ""
 
-@dataclass
-class SolutionResult:
-    complexity: str
-    formal_notation: str
-    technique: str
-    explanation: str
-    recurrence_relation: str
-
-class RecurrenceSolver:
-    """
-    Motor matemático avanzado para resolver ecuaciones de recurrencia
-    usando Teorema Maestro, Ecuación Característica y Sustitución.
-    """
-
-<<<<<<< HEAD
-    def solve(self, equation: str) -> Dict[str, Any]:
-        """
-        Punto de entrada principal. Intenta aplicar solvers en orden.
-        """
-        clean_eq = equation.replace(" ", "")
-        
-        # 1. Intentar Teorema Maestro (Divide y Vencerás)
-        master_res = self._solve_master_theorem(clean_eq)
-        if master_res:
-            return master_res.__dict__
-
-        # 2. Intentar Ecuación Característica (Recursión Lineal Homogénea)
-        char_res = self._solve_characteristic_equation(clean_eq)
-        if char_res:
-            return char_res.__dict__
-
-        # 3. Intentar Método de Sustitución (Patrones lineales simples)
-        sub_res = self._solve_substitution_pattern(clean_eq)
-        if sub_res:
-            return sub_res.__dict__
-
-        # 4. Fallback
-        return {
-            "complexity": "Desconocida",
-            "formal_notation": "?",
-            "technique": "Análisis no concluyente",
-            "explanation": "La ecuación no coincide con los patrones matemáticos estándar soportados.",
-            "recurrence_relation": equation
-        }
-
-    def _solve_master_theorem(self, eq: str) -> Optional[SolutionResult]:
-        """
-        Resuelve T(n) = aT(n/b) + f(n)
-        Asumimos f(n) polinomial O(n^d)
-        """
-        # Regex para detectar T(n) = aT(n/b) + n^d
-        # Ejemplos: "2T(n/2)+n", "T(n/2)+1", "4T(n/2)+n^2"
-        
-        # Patrón simplificado
-        match = re.search(r'T\(n\)=(\d*)T\(n/(\d+)\)\+?(.*)', eq)
-        if not match:
-            return None
-
-        a_str, b_str, fn_str = match.groups()
-        a = int(a_str) if a_str else 1
-        b = int(b_str)
-        
-        # Analizar f(n) para sacar 'd'
-        d = 0
-        if 'n^' in fn_str:
-            try:
-                d = float(fn_str.split('^')[1])
-            except: d = 1
-        elif 'n' in fn_str:
-            d = 1
-        else:
-            d = 0 # Constante O(1)
-=======
+
+@dataclass(slots=True)
+class RecurrenceSolution:
+    """Stores the symbolic solution for a recurrence."""
+
     theta: str
     upper: str
     lower: str
@@ -94,92 +32,25 @@
     def __post_init__(self):
         if self.math_steps is None:
             self.math_steps = []
->>>>>>> 7c03914f
-
-        # Cálculos del Teorema Maestro
-        log_b_a = math.log(a, b)
-        epsilon = 0.0001 # Para flotantes
-
-        explanation = f"Parámetros identificados: a={a}, b={b}, d={d}. Calculamos log_b(a) = {log_b_a:.2f}. "
-
-        if log_b_a > d:
-            # Caso 1
-            complexity = f"O(n^{log_b_a:.2f})"
-            if log_b_a.is_integer():
-                complexity = f"O(n^{int(log_b_a)})"
-            
-            return SolutionResult(
-                complexity=complexity,
-                formal_notation=f"Θ(n^log_{b}({a}))",
-                technique="Teorema Maestro (Caso 1)",
-                explanation=explanation + f"Como log_b(a) > d, domina la parte recursiva (las hojas del árbol).",
-                recurrence_relation=eq
-            )
-        
-        elif abs(log_b_a - d) < epsilon:
-            # Caso 2
-            d_fmt = int(d) if d.is_integer() else d
-            return SolutionResult(
-                complexity=f"O(n^{d_fmt} log n)",
-                formal_notation=f"Θ(n^{d_fmt} log n)",
-                technique="Teorema Maestro (Caso 2)",
-                explanation=explanation + f"Como log_b(a) ≈ d, el trabajo es uniforme en cada nivel del árbol.",
-                recurrence_relation=eq
-            )
-        
-        else:
-            # Caso 3
-            return SolutionResult(
-                complexity=f"O(n^{d})",
-                formal_notation=f"Θ(n^{d})",
-                technique="Teorema Maestro (Caso 3)",
-                explanation=explanation + f"Como log_b(a) < d, domina el trabajo en la raíz (f(n)).",
-                recurrence_relation=eq
-            )
-
-    def _solve_characteristic_equation(self, eq: str) -> Optional[SolutionResult]:
-        """
-        Resuelve T(n) = c1*T(n-1) + c2*T(n-2) ...
-        Ej: Fibonacci T(n) = T(n-1) + T(n-2)
-        """
-        # Detectar patrón de Fibonacci o similares: T(n) = A*T(n-1) + B*T(n-2)
-        if "T(n-1)+T(n-2)" in eq:
-            return SolutionResult(
-                complexity="O(1.618^n)",
-                formal_notation="Θ(φ^n)",
-                technique="Método de Ecuación Característica",
-                explanation="La ecuación T(n) = T(n-1) + T(n-2) genera la ecuación característica r^2 - r - 1 = 0. La raíz mayor es el número áureo φ ≈ 1.618.",
-                recurrence_relation=eq
-            )
-        
-        # Detectar patrón Torres de Hanoi: T(n) = 2T(n-1) + 1
-        match_hanoi = re.search(r'T\(n\)=(\d+)T\(n-1\)', eq)
-        if match_hanoi:
-            base = match_hanoi.group(1)
-            return SolutionResult(
-                complexity=f"O({base}^n)",
-                formal_notation=f"Θ({base}^n)",
-                technique="Método de Sustitución (Progresión Geométrica)",
-                explanation=f"Cada paso multiplica el trabajo por {base}. Es una serie geométrica que suma {base}^n.",
-                recurrence_relation=eq
-            )
-
+
+
+class RecurrenceSolver:
+    """Registry of solvers that can be composed."""
+
+    def __init__(self) -> None:
+        self._solvers: Dict[str, Callable[[RecurrenceRelation], Optional[RecurrenceSolution]]] = {}
+
+    def register(self, name: str, handler: Callable[[RecurrenceRelation], Optional[RecurrenceSolution]]) -> None:
+        self._solvers[name] = handler
+
+    def solve(self, relation: RecurrenceRelation) -> Optional[RecurrenceSolution]:
+        """Try each registered solver until one returns a result."""
+        for handler in self._solvers.values():
+            result = handler(relation)
+            if result is not None:
+                return result
         return None
 
-<<<<<<< HEAD
-    def _solve_substitution_pattern(self, eq: str) -> Optional[SolutionResult]:
-        """
-        Resuelve patrones lineales simples T(n) = T(n-1) + c
-        """
-        # T(n) = T(n-1) + constante
-        if "T(n-1)" in eq and not "n" in eq.split("T(n-1)")[1]:
-             return SolutionResult(
-                complexity="O(n)",
-                formal_notation="Θ(n)",
-                technique="Método de Sustitución (Iterativo)",
-                explanation="El algoritmo reduce el problema en 1 en cada paso y hace trabajo constante. T(n) = c + c + ... (n veces).",
-                recurrence_relation=eq
-=======
     @classmethod
     def default(cls) -> "RecurrenceSolver":
         solver = cls()
@@ -239,22 +110,70 @@
                 justification="Caso 3: f(n) domina y es regular.",
                 method="Teorema Maestro",
                 math_steps=[]
->>>>>>> 7c03914f
             )
-
-        # T(n) = T(n-1) + n
-        if "T(n-1)+n" in eq:
-             return SolutionResult(
-                complexity="O(n^2)",
-                formal_notation="Θ(n^2)",
-                technique="Método de Sustitución (Serie Aritmética)",
-                explanation="T(n) = n + (n-1) + (n-2)... Es la suma de Gauss: n(n+1)/2.",
-                recurrence_relation=eq
-            )
+    
+    return None
+
+def _parse_master_params(recurrence: str) -> Optional[tuple[float, float, float]]:
+    """
+    Analiza un string de recurrencia y extrae (a, b, d).
+    
+    Soporta formatos:
+      - "T(n) = 2T(n/2) + n"
+      - "T(n) = T(n/2) + 1"
+      - "T(n) = 4*T(n/2) + n^2"
+    
+    Retorna:
+      (a, b, d) donde:
+        a: Coeficiente de llamadas recursivas (default 1)
+        b: Divisor del tamaño del problema
+        d: Grado del polinomio f(n) = n^d
+    """
+    
+    # 1. Limpiar espacios en blanco para facilitar el regex
+    # "T(n) = 2 T(n/2) + n" -> "T(n)=2T(n/2)+n"
+    s = recurrence.replace(" ", "")
+    
+    # 2. Regex principal para separar las partes
+    # Explicación del patrón:
+    # T\(n\)=       -> Busca literalmente "T(n)="
+    # (\d*\*?)?     -> Grupo 1 (a): Busca un número opcional seguido de un * opcional (ej: "2*" o "2" o nada)
+    # T\(n/(\d+)\)  -> Grupo 2 (b): Busca "T(n/" seguido de un número y ")"
+    # \+            -> Busca el signo "+"
+    # (.*)          -> Grupo 3 (f(n)): Captura todo lo que sobra
+    pattern = r"T\(n\)=(\d*\*?)?T\(n/(\d+)\)\+(.*)"
+    
+    match = re.search(pattern, s, re.IGNORECASE)
+    
+    if not match:
+        return None # No coincide con el formato del Teorema Maestro
+    
+    a_str, b_str, fn_str = match.groups()
+    
+    # --- 3. Procesar 'a' (Multiplicador) ---
+    if not a_str:
+        a = 1.0 # Si no hay número antes de T, es 1 (ej: T(n) = T(n/2)...)
+    else:
+        # Quitamos el asterisco si existe ("2*" -> "2")
+        a = float(a_str.replace("*", ""))
+        
+    # --- 4. Procesar 'b' (Divisor) ---
+    b = float(b_str)
+    if b <= 1:
+        return None # El Teorema Maestro requiere b > 1 para reducir el problema
+        
+    # --- 5. Procesar 'd' (Grado de f(n)) ---
+    # Analizamos la parte derecha (fn_str) buscando n^k, n, o constantes.
+    
+    # Caso: O(n^k) o n^k
+    if "n^" in fn_str:
+        # Buscamos el número después de n^
+        d_match = re.search(r"n\^([\d\.]+)", fn_str)
+        if d_match:
+            d = float(d_match.group(1))
+        else:
+            d = 1.0 # Fallback raro
             
-<<<<<<< HEAD
-        return None
-=======
     # Caso: O(n) o n (Lineal)
     elif "n" in fn_str:
         d = 1.0
@@ -292,5 +211,4 @@
             method="Sustitución",
             math_steps=[]
         )
-    return None
->>>>>>> 7c03914f
+    return None