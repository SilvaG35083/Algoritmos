import { useState, useMemo, useEffect } from "react";
import RecursionTree from "./RecursionTree.jsx";
import MetricsPanel from "./MetricsPanel.jsx";
import ComplexityAnalysisPanel from "./ComplexityAnalysisPanel.jsx";
import "./SimulationModal.css";

// Función para detectar el tipo de algoritmo
const detectAlgorithmType = (pseudocode, analysisResult) => {
  if (!pseudocode) return 'secuencial';
  const code = pseudocode.toLowerCase();
  // 1. FUENTE DE VERDAD: Si el Backend ya nos lo dijo, créemosle.
  // (Asegúrate de que tu backend envíe este campo, ver solución 2)
  if (analysisResult?.algorithm_type) {
    return analysisResult.algorithm_type;
  }
  
  // ------------------------------------------------------
  // DETECCIONES ESPECÍFICAS (Alta Prioridad)
  // ------------------------------------------------------

  // 2. Programación Dinámica (Suele tener bucles, por eso va PRIMERO)
  // Buscamos patrones de tablas, memoización o asignaciones a arreglos dp
  if (/dp\[|memo|table\[|tabla\[|matriz\[.*\].*=|dynamic|dinamica/i.test(code)) {
    return 'programacion_dinamica';
  }

  // 3. Grafos (Suelen tener bucles y recursión)
  if (/graph|grafo|nodo|arista|edge|vertex|adyacen|bfs|dfs|dijkstra|visitado/i.test(code)) {
    return 'grafos';
  }

  // 4. Backtracking (Suele ser recursivo + bucle)
  // Buscamos palabras clave de poda o retroceso
  if (/backtrack|retroceso|podar|prune|prometedor|solucion.*parcial/i.test(code)) {
    return 'backtracking';
  }

  // 5. Divide y Vencerás (Suele ser recursivo)
  if (/divide|conquer|venceras|mitad|mid|pivote|partition|merge|mezcla|quicksort/i.test(code)) {
    return 'divide_y_venceras';
  }

  // ------------------------------------------------------
  // DETECCIONES ESTRUCTURALES (Media Prioridad)
  // ------------------------------------------------------

  // 6. Recursión
  // Mejoramos la regex para detectar llamadas a sí mismo sin depender de "function"
  // Intentamos extraer el nombre de la primera palabra seguida de paréntesis "Nombre("
  const functionNameMatch = pseudocode.match(/^\s*(?:function|procedimiento|funcion|algoritmo)?\s*([a-zA-Z0-9_]+)\s*\(/im);
  const functionName = functionNameMatch ? functionNameMatch[1] : null;

  if (functionName) {
    // Buscamos si ese nombre se usa dentro del cuerpo (CALL Nombre o simplemente Nombre() )
    // Excluimos la definición inicial
    const bodyWithoutHeader = pseudocode.replace(functionNameMatch[0], ""); 
    const recursionPattern = new RegExp(`\\b${functionName}\\s*\\(`, 'i');
    
    if (recursionPattern.test(bodyWithoutHeader)) {
      return 'recursivo';
    }
  }
  // Fallback: búsqueda simple de la palabra reservada
  if (/recurs|invocar a s[íi] mismo/i.test(code)) return 'recursivo';

  // ------------------------------------------------------
  // DETECCIONES GENÉRICAS (Baja Prioridad)
  // ------------------------------------------------------

  // 7. Iterativo (Solo si no fue nada de lo anterior)
  const hasLoops = /\b(for|para|while|mientras|repeat|repetir|hasta|do|hacer)\b/i.test(code);
  if (hasLoops) {
    return 'iterativo';
  }
  
  // 8. Por defecto
  return 'secuencial';
};

// Configuración de títulos y descripciones por tipo
const algorithmTypeConfig = {
  recursivo: {
    title: "Árbol de Recursión",
    treeLabel: "Árbol de Llamadas Recursivas",
    description: "Visualización jerárquica de las llamadas recursivas",
    icon: "🌳"
  },
  divide_y_venceras: {
    title: "Árbol de Divide y Vencerás",
    treeLabel: "Descomposición del Problema",
    description: "Visualización de cómo se divide y resuelve el problema",
    icon: "🔀"
  },
  iterativo: {
    title: "Flujo de Ejecución Iterativo",
    treeLabel: "Secuencia de Iteraciones",
    description: "Visualización del flujo de control en bucles",
    icon: "🔄"
  },
  grafos: {
    title: "Exploración del Grafo",
    treeLabel: "Árbol/Grafo de Exploración",
    description: "Visualización del recorrido por el grafo",
    icon: "🕸️"
  },
  programacion_dinamica: {
    title: "Tabla de Programación Dinámica",
    treeLabel: "Árbol de Subproblemas",
    description: "Visualización de subproblemas y memoización",
    icon: "📊"
  },
  backtracking: {
    title: "Árbol de Backtracking",
    treeLabel: "Árbol de Búsqueda con Retroceso",
    description: "Visualización de exploración y retroceso",
    icon: "↩️"
  },
  voraz: {
    title: "Decisiones Voraces",
    treeLabel: "Secuencia de Decisiones",
    description: "Visualización de elecciones localmente óptimas",
    icon: "⚡"
  },
  secuencial: {
    title: "Flujo de Ejecución",
    treeLabel: "Árbol de Ejecución",
    description: "Visualización de la secuencia de ejecución",
    icon: "📝"
  }
};

const inputGuides = [
  {
    match: /factorial/i,
    hint: "n entero >= 0. Ej: {\"n\": 5}",
    placeholder: '{"n": 5}'
  },
  {
    match: /fibonacci/i,
    hint: "n entero >= 0. Ej: {\"n\": 6}",
    placeholder: '{"n": 6}'
  },
  {
    match: /hanoi/i,
    hint: "n discos y nombres de postes. Ej: {\"n\": 3, \"origen\": \"A\", \"auxiliar\": \"B\", \"destino\": \"C\"}",
    placeholder: '{"n": 3, "origen": "A", "auxiliar": "B", "destino": "C"}'
  },
  {
    match: /burbuja|merge|quick|ordenamiento|sort/i,
    hint: "Arreglo y tamaño n. Ej: {\"arr\": [5,3,1,4], \"n\": 4}",
    placeholder: '{"arr": [5,3,1,4], "n": 4}'
  },
  {
    match: /busqueda.*sec|secuencial/i,
    hint: "Arreglo, tamaño n y valor x. Ej: {\"arr\": [7,2,9], \"n\": 3, \"x\": 2}",
    placeholder: '{"arr": [7,2,9], "n": 3, "x": 2}'
  },
  {
    match: /busqueda.*bin/i,
    hint: "Arreglo ORDENADO, tamaño n y valor x. Ej: {\"arr\": [1,3,5,7], \"n\": 4, \"x\": 5}",
    placeholder: '{"arr": [1,3,5,7], "n": 4, "x": 5}'
  },
  {
    match: /suma.*gauss/i,
    hint: "n entero > 0. Ej: {\"n\": 10}",
    placeholder: '{"n": 10}'
  },
  {
    match: /suma.*arreglo|sumar.*elementos/i,
    hint: "Arreglo y tamaño n. Ej: {\"arr\": [2,4,6], \"n\": 3}",
    placeholder: '{"arr": [2,4,6], "n": 3}'
  }
];

function resolveInputGuide(pseudocode) {
  if (!pseudocode) return { hint: "Define tus parámetros en JSON.", placeholder: '{"n": 5}' };
  const guide = inputGuides.find((g) => g.match.test(pseudocode));
  return (
    guide || {
      hint: "Define los parámetros en JSON. Ej: {\"n\": 5}",
      placeholder: '{"n": 5}'
    }
  );
}

function inferInputFields(pseudocode) {
  const text = pseudocode || "";
  // Capturar todas las firmas con begin y elegir la ÚLTIMA (orquestadora)
  const sigRegex = /([A-Za-z0-9_]+)\s*\(([^)]*)\)\s*[\r\n]+\s*begin/gi;
  const signatures = [];
  let m;
  while ((m = sigRegex.exec(text)) !== null) {
    const rawParams = m[2]
      .split(/[,;]/)
      .map((p) => p.trim())
      .filter(Boolean);
    signatures.push({ params: rawParams, index: m.index });
  }

  let params = [];
  if (signatures.length) {
    params = signatures[signatures.length - 1].params;
  } else {
    const firstSig = /([A-Za-z0-9_]+)\s*\(([^)]*)\)/i.exec(text);
    if (firstSig) {
      params = firstSig[2]
        .split(/[,;]/)
        .map((p) => p.trim())
        .filter(Boolean);
    }
  }

  const defaultByName = (name) => {
    const lower = name.toLowerCase();
    if (/(arr|vector|lista|array|a\[|\ba\b)/.test(lower)) return "[10,5,20,3,8]";
    if (/n/.test(lower)) return "5";
    if (/x|valor|key/.test(lower)) return "3";
    if (/origen|from/.test(lower)) return "\"A\"";
    if (/destino|to/.test(lower)) return "\"C\"";
    if (/auxiliar|aux/.test(lower)) return "\"B\"";
    if (/matriz|matrix|tabla|dp/.test(lower)) return "[[1,2],[3,4]]";
    return "1";
  };

  const fields = [];
  const add = (name, label, placeholder) => {
    if (!fields.some((f) => f.name === name)) {
      fields.push({ name, label, placeholder });
    }
  };
  const code = (pseudocode || "").toLowerCase();

  if (params.length) {
    params.forEach((p) => {
      const clean = p.replace(/\[.*?\]/g, "").trim();
      add(clean, clean, defaultByName(clean));
    });
  } else {
    add("n", "n (tamaño/iteraciones)", "5");
    // Solo heurísticas si no hay firma detectada
    if (/arreglo|array|vector|lista|arr\[/i.test(code)) {
      add("arr", "arreglo", "[10,5,20,3,8]");
    }
    if (/busqueda|buscar|valor|x\b/i.test(code)) {
      add("x", "valor a buscar", "3");
    }
    if (/origen/.test(code)) add("origen", "origen", "\"A\"");
    if (/auxiliar/.test(code)) add("auxiliar", "auxiliar", "\"B\"");
    if (/destino/.test(code)) add("destino", "destino", "\"C\"");
    if (/matriz|matrix|tabla|dp/.test(code)) {
      add("matriz", "matriz/tabla", "[[1,2],[3,4]]");
    }
  }

  return fields.length ? fields : [{ name: "n", label: "n", placeholder: "5" }];
}

function parsePlaceholderValue(placeholder) {
  try {
    return JSON.parse(placeholder);
  } catch {
    return placeholder.replace(/^"|"$/g, "");
  }
}

function parseUserValue(raw) {
  if (raw === undefined || raw === null) return raw;
  const val = String(raw).trim();
  if (val === "") return "";
  // JSON object/array literal
  if ((val.startsWith("{") && val.endsWith("}")) || (val.startsWith("[") && val.endsWith("]"))) {
    try {
      return JSON.parse(val);
    } catch {
      // fall through
    }
  }
  // comma separated numbers without brackets -> wrap as array
  if (!val.startsWith("[") && val.includes(",") && /^[0-9,\s.-]+$/.test(val)) {
    try {
      return JSON.parse(`[${val}]`);
    } catch {
      // fall through
    }
  }
  // boolean/null
  if (/^(true|false|null)$/i.test(val)) {
    return JSON.parse(val.toLowerCase());
  }
  // number
  if (!isNaN(Number(val))) {
    return Number(val);
  }
  // default: string
  return val;
}

function buildJsonString(obj) {
  return JSON.stringify(obj, null, 2);
}

export function SimulationModal({ isOpen, onClose, pseudocode, onSimulate, analysisResult }) {
  const [inputs, setInputs] = useState("");
  const [treeData, setTreeData] = useState(null);
  const [loading, setLoading] = useState(false);
  const [error, setError] = useState(null);
  const [structuredInputs, setStructuredInputs] = useState({});

  // Detectar tipo de algoritmo
  const algorithmType = useMemo(() => {
    // 1. PRIORIDAD MÁXIMA: Si ya simulamos y el Backend nos dijo qué tipo es
    if (treeData?.algorithm_type) {
    return treeData.algorithm_type;
    }
    // 2. FALLBACK: Si no hemos simulado aún, adivinamos con la función auxiliar
    return detectAlgorithmType(pseudocode, analysisResult);
        
   }, [pseudocode, analysisResult, treeData]); 

  // Obtener configuración del tipo
  const typeConfig = useMemo(() => {
    return algorithmTypeConfig[algorithmType] || algorithmTypeConfig.secuencial;
  }, [algorithmType]);

<<<<<<< HEAD
  const inputGuide = useMemo(() => resolveInputGuide(pseudocode), [pseudocode]);

  const suggestedFields = useMemo(() => inferInputFields(pseudocode), [pseudocode]);

  const exampleJson = useMemo(() => {
    const exampleObj = {};
    suggestedFields.forEach((f) => {
      exampleObj[f.name] = parsePlaceholderValue(f.placeholder);
    });
    return buildJsonString(exampleObj);
  }, [suggestedFields]);

  useEffect(() => {
    const init = {};
    suggestedFields.forEach((f) => {
      const parsed = parsePlaceholderValue(f.placeholder);
      init[f.name] = typeof parsed === "object" ? JSON.stringify(parsed) : String(parsed);
    });
    setStructuredInputs(init);
    setInputs(exampleJson);
  }, [pseudocode, suggestedFields, exampleJson]);

  const isRecursiveLike = useMemo(
    () =>
      ["recursivo", "divide_y_venceras", "backtracking", "programacion_dinamica"].includes(
        algorithmType
      ),
    [algorithmType]
  );

  const shouldShowTree = Boolean(treeData?.execution_tree) && isRecursiveLike;

  const stepTrace = useMemo(() => {
    if (!treeData) return null;
    return treeData.steps || treeData.trace || treeData.logs || null;
  }, [treeData]);

  const autoTrace = useMemo(() => {
    if (stepTrace) return stepTrace;
    const t = treeData?.execution_tree;
    if (!t) return null;
    const acc = [];
    const walk = (node, depth = 0) => {
      if (!node) return;
      const indent = depth ? "·".repeat(depth) + " " : "";
      const label = `${indent}${node.call || "call"} -> ${node.result ?? ""}`.trim();
      acc.push(label);
      if (Array.isArray(node.children)) {
        node.children.forEach((c) => walk(c, depth + 1));
      }
    };
    walk(t, 0);
    return acc.length ? acc : null;
  }, [stepTrace, treeData]);

  const renderTraceItem = (item, idx) => {
    const isObj = item && typeof item === "object" && !Array.isArray(item);
    const line = isObj ? item.line || item.line_number : null;
    const action = isObj ? item.action || item.detail || item.comparison : item;
    const vars = isObj ? item.vars || item.variables || item.state : null;

    return (
      <div key={idx} className="trace-item-card">
        <div className="trace-item-header">
          <span className="badge badge-green">Paso {idx + 1}</span>
          {line !== undefined && <span className="trace-line">Línea: {line}</span>}
        </div>
        <div className="trace-action">{typeof action === "string" ? action : JSON.stringify(action)}</div>
        {vars && typeof vars === "object" && (
          <div className="trace-vars">
            {Object.entries(vars).map(([k, v]) => (
              <div key={k} className="trace-var">
                <strong>{k}</strong>
                <span>{typeof v === "string" ? v : JSON.stringify(v)}</span>
              </div>
            ))}
          </div>
        )}
      </div>
    );
  };

  // Extraer la complejidad teórica del análisis estático
  const theoreticalComplexity = useMemo(() => {
    console.log("🔍 analysisResult completo:", analysisResult);
    if (!analysisResult?.steps?.solution?.complexity) {
      console.log("⚠️ No se encontró complejidad en analysisResult.steps.solution.complexity");
=======
  // Extraer los 3 casos del análisis estático
  const staticAnalysisCases = useMemo(() => {
    console.log("🔍 ANÁLISIS ESTÁTICO - analysisResult completo:", analysisResult);
    console.log("📋 Estructura JSON completa:", JSON.stringify(analysisResult, null, 2));
    
    if (!analysisResult) {
      console.log("⚠️ analysisResult es null o undefined");
>>>>>>> a061968e
      return null;
    }
    
    // Verificar si tiene la estructura nueva (best_case, worst_case, average_case directamente)
    if (analysisResult.average_case || analysisResult.best_case || analysisResult.worst_case) {
      console.log("✅ Estructura NUEVA detectada (con best_case, worst_case, average_case)");
      console.log("  - best_case:", analysisResult.best_case);
      console.log("  - average_case:", analysisResult.average_case);
      console.log("  - worst_case:", analysisResult.worst_case);
      
      return {
        best: analysisResult.best_case,
        average: analysisResult.average_case,
        worst: analysisResult.worst_case,
        title: analysisResult.title,
        description: analysisResult.description
      };
    }
    
    // Verificar estructura vieja (steps.solution.complexity)
    if (analysisResult?.steps?.solution) {
      console.log("✅ Estructura VIEJA detectada (steps.solution)");
      const solution = analysisResult.steps.solution;
      
      return {
        best: solution.cases?.best || solution.complexity,
        average: solution.cases?.average || solution.complexity || solution.main_result,
        worst: solution.cases?.worst || solution.complexity,
        title: solution.title,
        description: solution.description
      };
    }
    
    console.log("⚠️ No se reconoció la estructura de analysisResult");
    return null;
  }, [analysisResult]);

  // Para compatibilidad con MetricsPanel (usa solo el caso promedio)
  const theoreticalComplexity = useMemo(() => {
    return staticAnalysisCases?.average || null;
  }, [staticAnalysisCases]);

  // Extraer el valor de 'n' de los inputs
  const inputN = useMemo(() => {
    try {
      const parsed = JSON.parse(inputs || "{}");
      return parsed.n || null;
    } catch {
      return null;
    }
  }, [inputs]);

  if (!isOpen) return null;

  const handleGenerate = async () => {
    // Validar JSON
    if (inputs.trim()) {
      try {
        JSON.parse(inputs);
      } catch {
        setError("Formato de inputs inválido. Usa JSON válido, ej: {\"n\": 5}");
        return;
      }
    }

    setError(null);
    setLoading(true);
    
    try {
      const result = await onSimulate(inputs.trim() || "{}");
      setTreeData(result);
    } catch (err) {
      setError(err.message);
    } finally {
      setLoading(false);
    }
  };

  const handleClose = () => {
    setInputs("");
    setTreeData(null);
    setError(null);
    onClose();
  };

  return (
    <div className="simulation-modal-overlay" onClick={handleClose}>
      <div className="simulation-modal-content" onClick={(e) => e.stopPropagation()}>
        {/* Header */}
        <div className="simulation-modal-header">
          <div>
            <small className="section-eyebrow">
              Simulación · Tipo: {algorithmType.replace('_', ' ').toUpperCase()}
            </small>
            <h3>{typeConfig.icon} {typeConfig.title}</h3>
            <p className="text-muted" style={{ margin: '0.25rem 0 0', fontSize: '0.85rem' }}>
              {typeConfig.description}
            </p>
          </div>
          <button className="close-btn" onClick={handleClose}>
            &times;
          </button>
        </div>

        {/* Body con dos columnas */}
        <div className="simulation-modal-body-wrapper">
          <div className="simulation-modal-body">
            {/* Columna Izquierda: Algoritmo */}
            <div className="simulation-left-panel">
              <div className="panel-section">
                <h4>Pseudocódigo</h4>
                <pre className="code-display">{pseudocode}</pre>
              </div>

              <div className="panel-section">
                <label>Inputs (JSON):</label>
                <p className="text-muted" style={{ fontSize: "0.9rem", marginBottom: "0.35rem" }}>
                  {inputGuide.hint}
                </p>

<<<<<<< HEAD
                <div className="inputs-grid">
                  {suggestedFields.map((field) => (
                    <div key={field.name} className="input-field-group">
                      <small>{field.label}</small>
                      <input
                        type="text"
                        className="input-field"
                        value={structuredInputs[field.name] ?? ""}
                        onChange={(e) =>
                          setStructuredInputs((prev) => {
                            const next = { ...prev, [field.name]: e.target.value };
                            setInputs(buildJsonString(Object.fromEntries(
                              Object.entries(next).map(([k,v]) => [k, parseUserValue(v)])
                            )));
                            return next;
                          })
                        }
                        placeholder={field.placeholder}
                      />
                    </div>
                  ))}
                </div>

                <div className="input-actions">
                  <button
                    className="btn btn-ghost"
                    onClick={() => setInputs(exampleJson)}
                    type="button"
                  >
                    Usar ejemplo sugerido
                  </button>
                  <button
                    className="btn btn-secondary"
                    onClick={() => {
                      const parsed = Object.fromEntries(
                        Object.entries(structuredInputs).map(([k, v]) => [k, parseUserValue(v)])
                      );
                      setInputs(buildJsonString(parsed));
                    }}
                    type="button"
                  >
                    Actualizar JSON
                  </button>
                </div>

                <textarea
                  className="input-field"
                  style={{ marginTop: "0.5rem", minHeight: "90px", fontFamily: "monospace" }}
                  value={inputs}
                  onChange={(e) => setInputs(e.target.value)}
                  placeholder={inputGuide.placeholder}
                />

                <button
                  className="btn btn-primary"
                  onClick={handleGenerate}
                  disabled={loading}
                  style={{ width: "100%", marginTop: "0.5rem" }}
                >
                  {loading
                    ? "Generando..."
                    : isRecursiveLike
                    ? "Generar árbol y seguimiento"
                    : "Generar seguimiento"}
                </button>
                {error && <p className="error-message">{error}</p>}
=======
          {/* Columna Derecha: Árbol */}
          <div className="simulation-right-panel">
            <h4>{typeConfig.treeLabel}</h4>
            {(() => {
              console.log("🌳 Estado del árbol:");
              console.log("  - treeData existe:", !!treeData);
              console.log("  - treeData:", treeData);
              console.log("  - treeData.execution_tree:", treeData?.execution_tree);
              return null;
            })()}
            {treeData ? (
              <div className="tree-container">
                <RecursionTree treeData={treeData} />
              </div>
            ) : (
              <div className="empty-tree-state">
                {loading
                  ? `Generando ${typeConfig.treeLabel.toLowerCase()}...`
                  : `Ingresa los inputs y genera el árbol para visualizar la ejecución del algoritmo ${algorithmType}`}
>>>>>>> a061968e
              </div>
            </div>

            {/* Columna Derecha: Árbol o aviso */}
            <div className="simulation-right-panel">
              <h4>{shouldShowTree ? typeConfig.treeLabel : "Seguimiento de ejecución"}</h4>
              {treeData ? (
                shouldShowTree ? (
                  <div className="tree-container">
                    <RecursionTree treeData={treeData} />
                  </div>
                ) : (
                  <div className="empty-tree-state" style={{ borderStyle: "solid" }}>
                    Este algoritmo no es recursivo; revisa la traza paso a paso inferior.
                  </div>
                )
              ) : (
                <div className="empty-tree-state">
                  {loading
                    ? "Generando visualización..."
                    : isRecursiveLike
                    ? `Ingresa los inputs y genera el árbol + seguimiento para visualizar la ejecución recursiva`
                    : `Ingresa los inputs y genera el seguimiento para visualizar la ejecución del algoritmo`}
                </div>
              )}
            </div>
          </div>

{/* Sección de Métricas y Comparación (parte inferior) */}
        {treeData && (
          <div className="metrics-section">
            <div className="metrics-header">
              <h4>Reporte de Ejecución y Análisis</h4>
              <p className="text-muted">Comparativa entre predicción estática, ejecución real y formalización matemática.</p>
            </div>
            
            <div className="metrics-comparison">
              
              {/* --- IZQUIERDA: Análisis Estático (Parser Clásico) --- */}
              <div className="analysis-card static-analysis">
                <div className="card-header">
                  <span className="badge badge-blue">Parser Estático</span>
                  <h5>Predicción Sintáctica</h5>
                </div>
                <div className="card-body">
                  {staticAnalysisCases ? (
                    <>
                      {/* Grid de 3 casos */}
                      <div style={{ display: 'grid', gridTemplateColumns: '1fr 1fr 1fr', gap: '0.75rem', marginBottom: '1rem' }}>
                        {/* Mejor Caso */}
                        <div style={{
                          padding: '0.75rem',
                          background: 'rgba(9, 10, 18, 0.5)',
                          borderRadius: '6px',
                          borderLeft: '3px solid #22c55e'
                        }}>
                          <div style={{ 
                            fontSize: '0.7rem', 
                            color: '#a1a1aa', 
                            textTransform: 'uppercase', 
                            fontWeight: 'bold',
                            marginBottom: '0.25rem'
                          }}>
                            Mejor (Ω)
                          </div>
                          <div style={{ 
                            fontSize: '1.1rem', 
                            fontWeight: 'bold', 
                            color: '#4ade80',
                            fontFamily: 'monospace'
                          }}>
                            {staticAnalysisCases.best || "-"}
                          </div>
                        </div>

                        {/* Promedio */}
                        <div style={{
                          padding: '0.75rem',
                          background: 'rgba(9, 10, 18, 0.5)',
                          borderRadius: '6px',
                          borderLeft: '3px solid #3b82f6'
                        }}>
                          <div style={{ 
                            fontSize: '0.7rem', 
                            color: '#a1a1aa', 
                            textTransform: 'uppercase', 
                            fontWeight: 'bold',
                            marginBottom: '0.25rem'
                          }}>
                            Promedio (Θ)
                          </div>
                          <div style={{ 
                            fontSize: '1.1rem', 
                            fontWeight: 'bold', 
                            color: '#60a5fa',
                            fontFamily: 'monospace'
                          }}>
                            {staticAnalysisCases.average || "-"}
                          </div>
                        </div>

                        {/* Peor Caso */}
                        <div style={{
                          padding: '0.75rem',
                          background: 'rgba(9, 10, 18, 0.5)',
                          borderRadius: '6px',
                          borderLeft: '3px solid #ef4444'
                        }}>
                          <div style={{ 
                            fontSize: '0.7rem', 
                            color: '#a1a1aa', 
                            textTransform: 'uppercase', 
                            fontWeight: 'bold',
                            marginBottom: '0.25rem'
                          }}>
                            Peor (O)
                          </div>
                          <div style={{ 
                            fontSize: '1.1rem', 
                            fontWeight: 'bold', 
                            color: '#f87171',
                            fontFamily: 'monospace'
                          }}>
                            {staticAnalysisCases.worst || "-"}
                          </div>
                        </div>
                      </div>

                      <p className="complexity-desc">
                        {staticAnalysisCases.description || "Complejidad estimada analizando la estructura del código (bucles anidados, recursión simple)."}
                        {inputN && (
                          <span style={{ display: 'block', marginTop: '0.5rem', color: '#a1a1aa' }}>
                            Para n={inputN}, se espera un comportamiento asintótico acorde a estas cotas.
                          </span>
                        )}
                      </p>
                    </>
                  ) : (
                    <div style={{ textAlign: 'center', padding: '2rem 1rem' }}>
                      <div style={{ fontSize: '2rem', marginBottom: '0.5rem' }}>⚠️</div>
                      <p className="text-muted" style={{ fontSize: '0.9rem' }}>
                        Sin análisis previo.
                      </p>
                      <p style={{ fontSize: '0.8rem', color: '#71717a' }}>
                        Ejecuta el botón "Analizar" primero para comparar.
                      </p>
                    </div>
                  )}
                </div>
              </div>

              {/* --- DERECHA: Análisis Profundo (Simulación + LLM Matemático) --- */}
              <div className="analysis-card dynamic-analysis">
                <div className="card-header">
                  <span className="badge badge-green">Motor IA + Runtime</span>
                  <h5>Simulación y Formalización</h5>
                </div>
                <div className="card-body" style={{ display: 'flex', flexDirection: 'column', gap: '1rem' }}>
                  
                  {/* 1. Las Métricas Reales (Conteo de pasos) */}
                  <MetricsPanel 
                    treeData={treeData} 
                    inputN={inputN}
                    theoreticalComplexity={theoreticalComplexity}
                  />

                  {/* 2. El Nuevo Análisis Matemático (Teorema Maestro, etc.) */}
                  <ComplexityAnalysisPanel 
                    analysisData={treeData.theoretical_analysis} 
                  />
                  
                </div>
              </div>

            </div>
            {autoTrace && Array.isArray(autoTrace) && (
              <div className="panel-section" style={{ marginTop: "1rem" }}>
                <h4>Traza paso a paso</h4>
                <div className="trace-list">
                  {autoTrace.map((item, idx) => renderTraceItem(item, idx))}
                </div>
              </div>
            )}
          </div>
        )}
        </div>
      </div>
    </div>
  );
}<|MERGE_RESOLUTION|>--- conflicted
+++ resolved
@@ -6,75 +6,29 @@
 
 // Función para detectar el tipo de algoritmo
 const detectAlgorithmType = (pseudocode, analysisResult) => {
-  if (!pseudocode) return 'secuencial';
+  if (!pseudocode) return "secuencial";
   const code = pseudocode.toLowerCase();
-  // 1. FUENTE DE VERDAD: Si el Backend ya nos lo dijo, créemosle.
-  // (Asegúrate de que tu backend envíe este campo, ver solución 2)
-  if (analysisResult?.algorithm_type) {
-    return analysisResult.algorithm_type;
-  }
-  
-  // ------------------------------------------------------
-  // DETECCIONES ESPECÍFICAS (Alta Prioridad)
-  // ------------------------------------------------------
-
-  // 2. Programación Dinámica (Suele tener bucles, por eso va PRIMERO)
-  // Buscamos patrones de tablas, memoización o asignaciones a arreglos dp
-  if (/dp\[|memo|table\[|tabla\[|matriz\[.*\].*=|dynamic|dinamica/i.test(code)) {
-    return 'programacion_dinamica';
-  }
-
-  // 3. Grafos (Suelen tener bucles y recursión)
-  if (/graph|grafo|nodo|arista|edge|vertex|adyacen|bfs|dfs|dijkstra|visitado/i.test(code)) {
-    return 'grafos';
-  }
-
-  // 4. Backtracking (Suele ser recursivo + bucle)
-  // Buscamos palabras clave de poda o retroceso
-  if (/backtrack|retroceso|podar|prune|prometedor|solucion.*parcial/i.test(code)) {
-    return 'backtracking';
-  }
-
-  // 5. Divide y Vencerás (Suele ser recursivo)
-  if (/divide|conquer|venceras|mitad|mid|pivote|partition|merge|mezcla|quicksort/i.test(code)) {
-    return 'divide_y_venceras';
-  }
-
-  // ------------------------------------------------------
-  // DETECCIONES ESTRUCTURALES (Media Prioridad)
-  // ------------------------------------------------------
-
-  // 6. Recursión
-  // Mejoramos la regex para detectar llamadas a sí mismo sin depender de "function"
-  // Intentamos extraer el nombre de la primera palabra seguida de paréntesis "Nombre("
+  if (analysisResult?.algorithm_type) return analysisResult.algorithm_type;
+
+  // Específicos
+  if (/dp\[|memo|table\[|tabla\[|matriz\[.*\].*=|dynamic|dinamica/i.test(code)) return "programacion_dinamica";
+  if (/graph|grafo|nodo|arista|edge|vertex|adyacen|bfs|dfs|dijkstra|visitado/i.test(code)) return "grafos";
+  if (/backtrack|retroceso|podar|prune|prometedor|solucion.*parcial/i.test(code)) return "backtracking";
+  if (/divide|conquer|venceras|mitad|mid|pivote|partition|merge|mezcla|quicksort/i.test(code)) return "divide_y_venceras";
+
+  // Estructurales
   const functionNameMatch = pseudocode.match(/^\s*(?:function|procedimiento|funcion|algoritmo)?\s*([a-zA-Z0-9_]+)\s*\(/im);
   const functionName = functionNameMatch ? functionNameMatch[1] : null;
-
   if (functionName) {
-    // Buscamos si ese nombre se usa dentro del cuerpo (CALL Nombre o simplemente Nombre() )
-    // Excluimos la definición inicial
-    const bodyWithoutHeader = pseudocode.replace(functionNameMatch[0], ""); 
-    const recursionPattern = new RegExp(`\\b${functionName}\\s*\\(`, 'i');
-    
-    if (recursionPattern.test(bodyWithoutHeader)) {
-      return 'recursivo';
-    }
-  }
-  // Fallback: búsqueda simple de la palabra reservada
-  if (/recurs|invocar a s[íi] mismo/i.test(code)) return 'recursivo';
-
-  // ------------------------------------------------------
-  // DETECCIONES GENÉRICAS (Baja Prioridad)
-  // ------------------------------------------------------
-
-  // 7. Iterativo (Solo si no fue nada de lo anterior)
-  const hasLoops = /\b(for|para|while|mientras|repeat|repetir|hasta|do|hacer)\b/i.test(code);
-  if (hasLoops) {
-    return 'iterativo';
-  }
-  
-  // 8. Por defecto
-  return 'secuencial';
+    const bodyWithoutHeader = pseudocode.replace(functionNameMatch[0], "");
+    const recursionPattern = new RegExp(`\\b${functionName}\\s*\\(`, "i");
+    if (recursionPattern.test(bodyWithoutHeader)) return "recursivo";
+  }
+  if (/recurs|invocar a s[íi] mismo/i.test(code)) return "recursivo";
+
+  // Genérico
+  if (/\b(for|para|while|mientras|repeat|repetir|hasta|do|hacer)\b/i.test(code)) return "iterativo";
+  return "secuencial";
 };
 
 // Configuración de títulos y descripciones por tipo
@@ -83,109 +37,76 @@
     title: "Árbol de Recursión",
     treeLabel: "Árbol de Llamadas Recursivas",
     description: "Visualización jerárquica de las llamadas recursivas",
-    icon: "🌳"
+    icon: "🌳",
   },
   divide_y_venceras: {
     title: "Árbol de Divide y Vencerás",
     treeLabel: "Descomposición del Problema",
     description: "Visualización de cómo se divide y resuelve el problema",
-    icon: "🔀"
+    icon: "🔀",
   },
   iterativo: {
     title: "Flujo de Ejecución Iterativo",
     treeLabel: "Secuencia de Iteraciones",
     description: "Visualización del flujo de control en bucles",
-    icon: "🔄"
+    icon: "🔄",
   },
   grafos: {
     title: "Exploración del Grafo",
     treeLabel: "Árbol/Grafo de Exploración",
     description: "Visualización del recorrido por el grafo",
-    icon: "🕸️"
+    icon: "🕸️",
   },
   programacion_dinamica: {
     title: "Tabla de Programación Dinámica",
     treeLabel: "Árbol de Subproblemas",
     description: "Visualización de subproblemas y memoización",
-    icon: "📊"
+    icon: "📊",
   },
   backtracking: {
     title: "Árbol de Backtracking",
     treeLabel: "Árbol de Búsqueda con Retroceso",
     description: "Visualización de exploración y retroceso",
-    icon: "↩️"
+    icon: "↩️",
   },
   voraz: {
     title: "Decisiones Voraces",
     treeLabel: "Secuencia de Decisiones",
     description: "Visualización de elecciones localmente óptimas",
-    icon: "⚡"
+    icon: "⚡",
   },
   secuencial: {
     title: "Flujo de Ejecución",
     treeLabel: "Árbol de Ejecución",
     description: "Visualización de la secuencia de ejecución",
-    icon: "📝"
-  }
+    icon: "📝",
+  },
 };
 
 const inputGuides = [
-  {
-    match: /factorial/i,
-    hint: "n entero >= 0. Ej: {\"n\": 5}",
-    placeholder: '{"n": 5}'
-  },
-  {
-    match: /fibonacci/i,
-    hint: "n entero >= 0. Ej: {\"n\": 6}",
-    placeholder: '{"n": 6}'
-  },
+  { match: /factorial/i, hint: 'n entero >= 0. Ej: {"n": 5}', placeholder: '{"n": 5}' },
+  { match: /fibonacci/i, hint: 'n entero >= 0. Ej: {"n": 6}', placeholder: '{"n": 6}' },
   {
     match: /hanoi/i,
-    hint: "n discos y nombres de postes. Ej: {\"n\": 3, \"origen\": \"A\", \"auxiliar\": \"B\", \"destino\": \"C\"}",
-    placeholder: '{"n": 3, "origen": "A", "auxiliar": "B", "destino": "C"}'
-  },
-  {
-    match: /burbuja|merge|quick|ordenamiento|sort/i,
-    hint: "Arreglo y tamaño n. Ej: {\"arr\": [5,3,1,4], \"n\": 4}",
-    placeholder: '{"arr": [5,3,1,4], "n": 4}'
-  },
-  {
-    match: /busqueda.*sec|secuencial/i,
-    hint: "Arreglo, tamaño n y valor x. Ej: {\"arr\": [7,2,9], \"n\": 3, \"x\": 2}",
-    placeholder: '{"arr": [7,2,9], "n": 3, "x": 2}'
-  },
-  {
-    match: /busqueda.*bin/i,
-    hint: "Arreglo ORDENADO, tamaño n y valor x. Ej: {\"arr\": [1,3,5,7], \"n\": 4, \"x\": 5}",
-    placeholder: '{"arr": [1,3,5,7], "n": 4, "x": 5}'
-  },
-  {
-    match: /suma.*gauss/i,
-    hint: "n entero > 0. Ej: {\"n\": 10}",
-    placeholder: '{"n": 10}'
-  },
-  {
-    match: /suma.*arreglo|sumar.*elementos/i,
-    hint: "Arreglo y tamaño n. Ej: {\"arr\": [2,4,6], \"n\": 3}",
-    placeholder: '{"arr": [2,4,6], "n": 3}'
-  }
+    hint: 'n discos y nombres de postes. Ej: {"n": 3, "origen": "A", "auxiliar": "B", "destino": "C"}',
+    placeholder: '{"n": 3, "origen": "A", "auxiliar": "B", "destino": "C"}',
+  },
+  { match: /burbuja|merge|quick|ordenamiento|sort/i, hint: 'Arreglo y tamaño n. Ej: {"arr": [5,3,1,4], "n": 4}', placeholder: '{"arr": [5,3,1,4], "n": 4}' },
+  { match: /busqueda.*sec|secuencial/i, hint: 'Arreglo, tamaño n y valor x. Ej: {"arr": [7,2,9], "n": 3, "x": 2}', placeholder: '{"arr": [7,2,9], "n": 3, "x": 2}' },
+  { match: /busqueda.*bin/i, hint: 'Arreglo ORDENADO, tamaño n y valor x. Ej: {"arr": [1,3,5,7], "n": 4, "x": 5}', placeholder: '{"arr": [1,3,5,7], "n": 4, "x": 5}' },
+  { match: /suma.*gauss/i, hint: 'n entero > 0. Ej: {"n": 10}', placeholder: '{"n": 10}' },
+  { match: /suma.*arreglo|sumar.*elementos/i, hint: 'Arreglo y tamaño n. Ej: {"arr": [2,4,6], "n": 3}', placeholder: '{"arr": [2,4,6], "n": 3}' },
 ];
 
 function resolveInputGuide(pseudocode) {
   if (!pseudocode) return { hint: "Define tus parámetros en JSON.", placeholder: '{"n": 5}' };
   const guide = inputGuides.find((g) => g.match.test(pseudocode));
-  return (
-    guide || {
-      hint: "Define los parámetros en JSON. Ej: {\"n\": 5}",
-      placeholder: '{"n": 5}'
-    }
-  );
+  return guide || { hint: 'Define los parámetros en JSON. Ej: {"n": 5}', placeholder: '{"n": 5}' };
 }
 
+// Inferir parámetros solo de la firma principal (última antes de begin)
 function inferInputFields(pseudocode) {
   const text = pseudocode || "";
-  // Capturar todas las firmas con begin y elegir la ÚLTIMA (orquestadora)
   const sigRegex = /([A-Za-z0-9_]+)\s*\(([^)]*)\)\s*[\r\n]+\s*begin/gi;
   const signatures = [];
   let m;
@@ -215,9 +136,9 @@
     if (/(arr|vector|lista|array|a\[|\ba\b)/.test(lower)) return "[10,5,20,3,8]";
     if (/n/.test(lower)) return "5";
     if (/x|valor|key/.test(lower)) return "3";
-    if (/origen|from/.test(lower)) return "\"A\"";
-    if (/destino|to/.test(lower)) return "\"C\"";
-    if (/auxiliar|aux/.test(lower)) return "\"B\"";
+    if (/origen|from/.test(lower)) return '"A"';
+    if (/destino|to/.test(lower)) return '"C"';
+    if (/auxiliar|aux/.test(lower)) return '"B"';
     if (/matriz|matrix|tabla|dp/.test(lower)) return "[[1,2],[3,4]]";
     return "1";
   };
@@ -228,6 +149,7 @@
       fields.push({ name, label, placeholder });
     }
   };
+
   const code = (pseudocode || "").toLowerCase();
 
   if (params.length) {
@@ -237,19 +159,12 @@
     });
   } else {
     add("n", "n (tamaño/iteraciones)", "5");
-    // Solo heurísticas si no hay firma detectada
-    if (/arreglo|array|vector|lista|arr\[/i.test(code)) {
-      add("arr", "arreglo", "[10,5,20,3,8]");
-    }
-    if (/busqueda|buscar|valor|x\b/i.test(code)) {
-      add("x", "valor a buscar", "3");
-    }
-    if (/origen/.test(code)) add("origen", "origen", "\"A\"");
-    if (/auxiliar/.test(code)) add("auxiliar", "auxiliar", "\"B\"");
-    if (/destino/.test(code)) add("destino", "destino", "\"C\"");
-    if (/matriz|matrix|tabla|dp/.test(code)) {
-      add("matriz", "matriz/tabla", "[[1,2],[3,4]]");
-    }
+    if (/arreglo|array|vector|lista|arr\[/i.test(code)) add("arr", "arreglo", "[10,5,20,3,8]");
+    if (/busqueda|buscar|valor|x\b/i.test(code)) add("x", "valor a buscar", "3");
+    if (/origen/.test(code)) add("origen", "origen", '"A"');
+    if (/auxiliar/.test(code)) add("auxiliar", "auxiliar", '"B"');
+    if (/destino/.test(code)) add("destino", "destino", '"C"');
+    if (/matriz|matrix|tabla|dp/.test(code)) add("matriz", "matriz/tabla", "[[1,2],[3,4]]");
   }
 
   return fields.length ? fields : [{ name: "n", label: "n", placeholder: "5" }];
@@ -267,31 +182,22 @@
   if (raw === undefined || raw === null) return raw;
   const val = String(raw).trim();
   if (val === "") return "";
-  // JSON object/array literal
   if ((val.startsWith("{") && val.endsWith("}")) || (val.startsWith("[") && val.endsWith("]"))) {
     try {
       return JSON.parse(val);
     } catch {
-      // fall through
-    }
-  }
-  // comma separated numbers without brackets -> wrap as array
+      /* fallthrough */
+    }
+  }
   if (!val.startsWith("[") && val.includes(",") && /^[0-9,\s.-]+$/.test(val)) {
     try {
       return JSON.parse(`[${val}]`);
     } catch {
-      // fall through
-    }
-  }
-  // boolean/null
-  if (/^(true|false|null)$/i.test(val)) {
-    return JSON.parse(val.toLowerCase());
-  }
-  // number
-  if (!isNaN(Number(val))) {
-    return Number(val);
-  }
-  // default: string
+      /* fallthrough */
+    }
+  }
+  if (/^(true|false|null)$/i.test(val)) return JSON.parse(val.toLowerCase());
+  if (!isNaN(Number(val))) return Number(val);
   return val;
 }
 
@@ -306,25 +212,13 @@
   const [error, setError] = useState(null);
   const [structuredInputs, setStructuredInputs] = useState({});
 
-  // Detectar tipo de algoritmo
   const algorithmType = useMemo(() => {
-    // 1. PRIORIDAD MÁXIMA: Si ya simulamos y el Backend nos dijo qué tipo es
-    if (treeData?.algorithm_type) {
-    return treeData.algorithm_type;
-    }
-    // 2. FALLBACK: Si no hemos simulado aún, adivinamos con la función auxiliar
+    if (treeData?.algorithm_type) return treeData.algorithm_type;
     return detectAlgorithmType(pseudocode, analysisResult);
-        
-   }, [pseudocode, analysisResult, treeData]); 
-
-  // Obtener configuración del tipo
-  const typeConfig = useMemo(() => {
-    return algorithmTypeConfig[algorithmType] || algorithmTypeConfig.secuencial;
-  }, [algorithmType]);
-
-<<<<<<< HEAD
+  }, [pseudocode, analysisResult, treeData]);
+
+  const typeConfig = useMemo(() => algorithmTypeConfig[algorithmType] || algorithmTypeConfig.secuencial, [algorithmType]);
   const inputGuide = useMemo(() => resolveInputGuide(pseudocode), [pseudocode]);
-
   const suggestedFields = useMemo(() => inferInputFields(pseudocode), [pseudocode]);
 
   const exampleJson = useMemo(() => {
@@ -346,13 +240,9 @@
   }, [pseudocode, suggestedFields, exampleJson]);
 
   const isRecursiveLike = useMemo(
-    () =>
-      ["recursivo", "divide_y_venceras", "backtracking", "programacion_dinamica"].includes(
-        algorithmType
-      ),
+    () => ["recursivo", "divide_y_venceras", "backtracking", "programacion_dinamica"].includes(algorithmType),
     [algorithmType]
   );
-
   const shouldShowTree = Boolean(treeData?.execution_tree) && isRecursiveLike;
 
   const stepTrace = useMemo(() => {
@@ -370,9 +260,7 @@
       const indent = depth ? "·".repeat(depth) + " " : "";
       const label = `${indent}${node.call || "call"} -> ${node.result ?? ""}`.trim();
       acc.push(label);
-      if (Array.isArray(node.children)) {
-        node.children.forEach((c) => walk(c, depth + 1));
-      }
+      if (Array.isArray(node.children)) node.children.forEach((c) => walk(c, depth + 1));
     };
     walk(t, 0);
     return acc.length ? acc : null;
@@ -383,7 +271,6 @@
     const line = isObj ? item.line || item.line_number : null;
     const action = isObj ? item.action || item.detail || item.comparison : item;
     const vars = isObj ? item.vars || item.variables || item.state : null;
-
     return (
       <div key={idx} className="trace-item-card">
         <div className="trace-item-header">
@@ -405,63 +292,33 @@
     );
   };
 
-  // Extraer la complejidad teórica del análisis estático
-  const theoreticalComplexity = useMemo(() => {
-    console.log("🔍 analysisResult completo:", analysisResult);
-    if (!analysisResult?.steps?.solution?.complexity) {
-      console.log("⚠️ No se encontró complejidad en analysisResult.steps.solution.complexity");
-=======
-  // Extraer los 3 casos del análisis estático
+  // Analisis estático (nueva y vieja estructura)
   const staticAnalysisCases = useMemo(() => {
-    console.log("🔍 ANÁLISIS ESTÁTICO - analysisResult completo:", analysisResult);
-    console.log("📋 Estructura JSON completa:", JSON.stringify(analysisResult, null, 2));
-    
-    if (!analysisResult) {
-      console.log("⚠️ analysisResult es null o undefined");
->>>>>>> a061968e
-      return null;
-    }
-    
-    // Verificar si tiene la estructura nueva (best_case, worst_case, average_case directamente)
+    if (!analysisResult) return null;
     if (analysisResult.average_case || analysisResult.best_case || analysisResult.worst_case) {
-      console.log("✅ Estructura NUEVA detectada (con best_case, worst_case, average_case)");
-      console.log("  - best_case:", analysisResult.best_case);
-      console.log("  - average_case:", analysisResult.average_case);
-      console.log("  - worst_case:", analysisResult.worst_case);
-      
       return {
         best: analysisResult.best_case,
         average: analysisResult.average_case,
         worst: analysisResult.worst_case,
         title: analysisResult.title,
-        description: analysisResult.description
+        description: analysisResult.description,
       };
     }
-    
-    // Verificar estructura vieja (steps.solution.complexity)
     if (analysisResult?.steps?.solution) {
-      console.log("✅ Estructura VIEJA detectada (steps.solution)");
       const solution = analysisResult.steps.solution;
-      
       return {
         best: solution.cases?.best || solution.complexity,
         average: solution.cases?.average || solution.complexity || solution.main_result,
         worst: solution.cases?.worst || solution.complexity,
         title: solution.title,
-        description: solution.description
+        description: solution.description,
       };
     }
-    
-    console.log("⚠️ No se reconoció la estructura de analysisResult");
     return null;
   }, [analysisResult]);
 
-  // Para compatibilidad con MetricsPanel (usa solo el caso promedio)
-  const theoreticalComplexity = useMemo(() => {
-    return staticAnalysisCases?.average || null;
-  }, [staticAnalysisCases]);
-
-  // Extraer el valor de 'n' de los inputs
+  const theoreticalComplexity = useMemo(() => staticAnalysisCases?.average || null, [staticAnalysisCases]);
+
   const inputN = useMemo(() => {
     try {
       const parsed = JSON.parse(inputs || "{}");
@@ -474,19 +331,16 @@
   if (!isOpen) return null;
 
   const handleGenerate = async () => {
-    // Validar JSON
     if (inputs.trim()) {
       try {
         JSON.parse(inputs);
       } catch {
-        setError("Formato de inputs inválido. Usa JSON válido, ej: {\"n\": 5}");
+        setError('Formato de inputs inválido. Usa JSON válido, ej: {"n": 5}');
         return;
       }
     }
-
     setError(null);
     setLoading(true);
-    
     try {
       const result = await onSimulate(inputs.trim() || "{}");
       setTreeData(result);
@@ -510,11 +364,11 @@
         {/* Header */}
         <div className="simulation-modal-header">
           <div>
-            <small className="section-eyebrow">
-              Simulación · Tipo: {algorithmType.replace('_', ' ').toUpperCase()}
-            </small>
-            <h3>{typeConfig.icon} {typeConfig.title}</h3>
-            <p className="text-muted" style={{ margin: '0.25rem 0 0', fontSize: '0.85rem' }}>
+            <small className="section-eyebrow">Simulación · Tipo: {algorithmType.replace("_", " ").toUpperCase()}</small>
+            <h3>
+              {typeConfig.icon} {typeConfig.title}
+            </h3>
+            <p className="text-muted" style={{ margin: "0.25rem 0 0", fontSize: "0.85rem" }}>
               {typeConfig.description}
             </p>
           </div>
@@ -523,10 +377,9 @@
           </button>
         </div>
 
-        {/* Body con dos columnas */}
+        {/* Body */}
         <div className="simulation-modal-body-wrapper">
           <div className="simulation-modal-body">
-            {/* Columna Izquierda: Algoritmo */}
             <div className="simulation-left-panel">
               <div className="panel-section">
                 <h4>Pseudocódigo</h4>
@@ -539,7 +392,6 @@
                   {inputGuide.hint}
                 </p>
 
-<<<<<<< HEAD
                 <div className="inputs-grid">
                   {suggestedFields.map((field) => (
                     <div key={field.name} className="input-field-group">
@@ -551,9 +403,11 @@
                         onChange={(e) =>
                           setStructuredInputs((prev) => {
                             const next = { ...prev, [field.name]: e.target.value };
-                            setInputs(buildJsonString(Object.fromEntries(
-                              Object.entries(next).map(([k,v]) => [k, parseUserValue(v)])
-                            )));
+                            setInputs(
+                              buildJsonString(
+                                Object.fromEntries(Object.entries(next).map(([k, v]) => [k, parseUserValue(v)]))
+                              )
+                            );
                             return next;
                           })
                         }
@@ -564,11 +418,7 @@
                 </div>
 
                 <div className="input-actions">
-                  <button
-                    className="btn btn-ghost"
-                    onClick={() => setInputs(exampleJson)}
-                    type="button"
-                  >
+                  <button className="btn btn-ghost" onClick={() => setInputs(exampleJson)} type="button">
                     Usar ejemplo sugerido
                   </button>
                   <button
@@ -593,44 +443,13 @@
                   placeholder={inputGuide.placeholder}
                 />
 
-                <button
-                  className="btn btn-primary"
-                  onClick={handleGenerate}
-                  disabled={loading}
-                  style={{ width: "100%", marginTop: "0.5rem" }}
-                >
-                  {loading
-                    ? "Generando..."
-                    : isRecursiveLike
-                    ? "Generar árbol y seguimiento"
-                    : "Generar seguimiento"}
+                <button className="btn btn-primary" onClick={handleGenerate} disabled={loading} style={{ width: "100%", marginTop: "0.5rem" }}>
+                  {loading ? "Generando..." : isRecursiveLike ? "Generar árbol y seguimiento" : "Generar seguimiento"}
                 </button>
                 {error && <p className="error-message">{error}</p>}
-=======
-          {/* Columna Derecha: Árbol */}
-          <div className="simulation-right-panel">
-            <h4>{typeConfig.treeLabel}</h4>
-            {(() => {
-              console.log("🌳 Estado del árbol:");
-              console.log("  - treeData existe:", !!treeData);
-              console.log("  - treeData:", treeData);
-              console.log("  - treeData.execution_tree:", treeData?.execution_tree);
-              return null;
-            })()}
-            {treeData ? (
-              <div className="tree-container">
-                <RecursionTree treeData={treeData} />
-              </div>
-            ) : (
-              <div className="empty-tree-state">
-                {loading
-                  ? `Generando ${typeConfig.treeLabel.toLowerCase()}...`
-                  : `Ingresa los inputs y genera el árbol para visualizar la ejecución del algoritmo ${algorithmType}`}
->>>>>>> a061968e
               </div>
             </div>
 
-            {/* Columna Derecha: Árbol o aviso */}
             <div className="simulation-right-panel">
               <h4>{shouldShowTree ? typeConfig.treeLabel : "Seguimiento de ejecución"}</h4>
               {treeData ? (
@@ -648,170 +467,112 @@
                   {loading
                     ? "Generando visualización..."
                     : isRecursiveLike
-                    ? `Ingresa los inputs y genera el árbol + seguimiento para visualizar la ejecución recursiva`
-                    : `Ingresa los inputs y genera el seguimiento para visualizar la ejecución del algoritmo`}
+                    ? "Ingresa los inputs y genera el árbol + seguimiento para visualizar la ejecución recursiva"
+                    : "Ingresa los inputs y genera el seguimiento para visualizar la ejecución del algoritmo"}
                 </div>
               )}
             </div>
           </div>
 
-{/* Sección de Métricas y Comparación (parte inferior) */}
-        {treeData && (
-          <div className="metrics-section">
-            <div className="metrics-header">
-              <h4>Reporte de Ejecución y Análisis</h4>
-              <p className="text-muted">Comparativa entre predicción estática, ejecución real y formalización matemática.</p>
-            </div>
-            
-            <div className="metrics-comparison">
-              
-              {/* --- IZQUIERDA: Análisis Estático (Parser Clásico) --- */}
-              <div className="analysis-card static-analysis">
-                <div className="card-header">
-                  <span className="badge badge-blue">Parser Estático</span>
-                  <h5>Predicción Sintáctica</h5>
-                </div>
-                <div className="card-body">
-                  {staticAnalysisCases ? (
-                    <>
-                      {/* Grid de 3 casos */}
-                      <div style={{ display: 'grid', gridTemplateColumns: '1fr 1fr 1fr', gap: '0.75rem', marginBottom: '1rem' }}>
-                        {/* Mejor Caso */}
-                        <div style={{
-                          padding: '0.75rem',
-                          background: 'rgba(9, 10, 18, 0.5)',
-                          borderRadius: '6px',
-                          borderLeft: '3px solid #22c55e'
-                        }}>
-                          <div style={{ 
-                            fontSize: '0.7rem', 
-                            color: '#a1a1aa', 
-                            textTransform: 'uppercase', 
-                            fontWeight: 'bold',
-                            marginBottom: '0.25rem'
-                          }}>
-                            Mejor (Ω)
+          {treeData && (
+            <div className="metrics-section">
+              <div className="metrics-header">
+                <h4>Reporte de Ejecución y Análisis</h4>
+                <p className="text-muted">Comparativa entre predicción estática, ejecución real y formalización matemática.</p>
+              </div>
+
+              <div className="metrics-comparison">
+                <div className="analysis-card static-analysis">
+                  <div className="card-header">
+                    <span className="badge badge-blue">Parser Estático</span>
+                    <h5>Predicción Sintáctica</h5>
+                  </div>
+                  <div className="card-body">
+                    {staticAnalysisCases ? (
+                      <>
+                        <div style={{ display: "grid", gridTemplateColumns: "1fr 1fr 1fr", gap: "0.75rem", marginBottom: "1rem" }}>
+                          <div
+                            style={{
+                              padding: "0.75rem",
+                              background: "rgba(9, 10, 18, 0.5)",
+                              borderRadius: "6px",
+                              borderLeft: "3px solid #22c55e",
+                            }}
+                          >
+                            <div style={{ fontSize: "0.7rem", color: "#a1a1aa", textTransform: "uppercase", fontWeight: "bold", marginBottom: "0.25rem" }}>
+                              Mejor (Ω)
+                            </div>
+                            <div style={{ fontSize: "1.1rem", fontWeight: "bold", color: "#4ade80", fontFamily: "monospace" }}>{staticAnalysisCases.best || "-"}</div>
                           </div>
-                          <div style={{ 
-                            fontSize: '1.1rem', 
-                            fontWeight: 'bold', 
-                            color: '#4ade80',
-                            fontFamily: 'monospace'
-                          }}>
-                            {staticAnalysisCases.best || "-"}
+
+                          <div
+                            style={{
+                              padding: "0.75rem",
+                              background: "rgba(9, 10, 18, 0.5)",
+                              borderRadius: "6px",
+                              borderLeft: "3px solid #3b82f6",
+                            }}
+                          >
+                            <div style={{ fontSize: "0.7rem", color: "#a1a1aa", textTransform: "uppercase", fontWeight: "bold", marginBottom: "0.25rem" }}>
+                              Promedio (Θ)
+                            </div>
+                            <div style={{ fontSize: "1.1rem", fontWeight: "bold", color: "#60a5fa", fontFamily: "monospace" }}>{staticAnalysisCases.average || "-"}</div>
+                          </div>
+
+                          <div
+                            style={{
+                              padding: "0.75rem",
+                              background: "rgba(9, 10, 18, 0.5)",
+                              borderRadius: "6px",
+                              borderLeft: "3px solid #ef4444",
+                            }}
+                          >
+                            <div style={{ fontSize: "0.7rem", color: "#a1a1aa", textTransform: "uppercase", fontWeight: "bold", marginBottom: "0.25rem" }}>
+                              Peor (O)
+                            </div>
+                            <div style={{ fontSize: "1.1rem", fontWeight: "bold", color: "#f87171", fontFamily: "monospace" }}>{staticAnalysisCases.worst || "-"}</div>
                           </div>
                         </div>
 
-                        {/* Promedio */}
-                        <div style={{
-                          padding: '0.75rem',
-                          background: 'rgba(9, 10, 18, 0.5)',
-                          borderRadius: '6px',
-                          borderLeft: '3px solid #3b82f6'
-                        }}>
-                          <div style={{ 
-                            fontSize: '0.7rem', 
-                            color: '#a1a1aa', 
-                            textTransform: 'uppercase', 
-                            fontWeight: 'bold',
-                            marginBottom: '0.25rem'
-                          }}>
-                            Promedio (Θ)
-                          </div>
-                          <div style={{ 
-                            fontSize: '1.1rem', 
-                            fontWeight: 'bold', 
-                            color: '#60a5fa',
-                            fontFamily: 'monospace'
-                          }}>
-                            {staticAnalysisCases.average || "-"}
-                          </div>
-                        </div>
-
-                        {/* Peor Caso */}
-                        <div style={{
-                          padding: '0.75rem',
-                          background: 'rgba(9, 10, 18, 0.5)',
-                          borderRadius: '6px',
-                          borderLeft: '3px solid #ef4444'
-                        }}>
-                          <div style={{ 
-                            fontSize: '0.7rem', 
-                            color: '#a1a1aa', 
-                            textTransform: 'uppercase', 
-                            fontWeight: 'bold',
-                            marginBottom: '0.25rem'
-                          }}>
-                            Peor (O)
-                          </div>
-                          <div style={{ 
-                            fontSize: '1.1rem', 
-                            fontWeight: 'bold', 
-                            color: '#f87171',
-                            fontFamily: 'monospace'
-                          }}>
-                            {staticAnalysisCases.worst || "-"}
-                          </div>
-                        </div>
+                        <p className="complexity-desc">
+                          {staticAnalysisCases.description || "Complejidad estimada analizando la estructura del código (bucles anidados, recursión simple)."}
+                          {inputN && (
+                            <span style={{ display: "block", marginTop: "0.5rem", color: "#a1a1aa" }}>Para n={inputN}, se espera un comportamiento asintótico acorde a estas cotas.</span>
+                          )}
+                        </p>
+                      </>
+                    ) : (
+                      <div style={{ textAlign: "center", padding: "2rem 1rem" }}>
+                        <div style={{ fontSize: "2rem", marginBottom: "0.5rem" }}>⚠️</div>
+                        <p className="text-muted" style={{ fontSize: "0.9rem" }}>
+                          Sin análisis previo.
+                        </p>
+                        <p style={{ fontSize: "0.8rem", color: "#71717a" }}>Ejecuta el botón "Analizar" primero para comparar.</p>
                       </div>
-
-                      <p className="complexity-desc">
-                        {staticAnalysisCases.description || "Complejidad estimada analizando la estructura del código (bucles anidados, recursión simple)."}
-                        {inputN && (
-                          <span style={{ display: 'block', marginTop: '0.5rem', color: '#a1a1aa' }}>
-                            Para n={inputN}, se espera un comportamiento asintótico acorde a estas cotas.
-                          </span>
-                        )}
-                      </p>
-                    </>
-                  ) : (
-                    <div style={{ textAlign: 'center', padding: '2rem 1rem' }}>
-                      <div style={{ fontSize: '2rem', marginBottom: '0.5rem' }}>⚠️</div>
-                      <p className="text-muted" style={{ fontSize: '0.9rem' }}>
-                        Sin análisis previo.
-                      </p>
-                      <p style={{ fontSize: '0.8rem', color: '#71717a' }}>
-                        Ejecuta el botón "Analizar" primero para comparar.
-                      </p>
-                    </div>
-                  )}
+                    )}
+                  </div>
+                </div>
+
+                <div className="analysis-card dynamic-analysis">
+                  <div className="card-header">
+                    <span className="badge badge-green">Motor IA + Runtime</span>
+                    <h5>Simulación y Formalización</h5>
+                  </div>
+                  <div className="card-body" style={{ display: "flex", flexDirection: "column", gap: "1rem" }}>
+                    <MetricsPanel treeData={treeData} inputN={inputN} theoreticalComplexity={theoreticalComplexity} />
+                    <ComplexityAnalysisPanel analysisData={treeData.theoretical_analysis} />
+                  </div>
                 </div>
               </div>
 
-              {/* --- DERECHA: Análisis Profundo (Simulación + LLM Matemático) --- */}
-              <div className="analysis-card dynamic-analysis">
-                <div className="card-header">
-                  <span className="badge badge-green">Motor IA + Runtime</span>
-                  <h5>Simulación y Formalización</h5>
+              {autoTrace && Array.isArray(autoTrace) && (
+                <div className="panel-section" style={{ marginTop: "1rem" }}>
+                  <h4>Traza paso a paso</h4>
+                  <div className="trace-list">{autoTrace.map((item, idx) => renderTraceItem(item, idx))}</div>
                 </div>
-                <div className="card-body" style={{ display: 'flex', flexDirection: 'column', gap: '1rem' }}>
-                  
-                  {/* 1. Las Métricas Reales (Conteo de pasos) */}
-                  <MetricsPanel 
-                    treeData={treeData} 
-                    inputN={inputN}
-                    theoreticalComplexity={theoreticalComplexity}
-                  />
-
-                  {/* 2. El Nuevo Análisis Matemático (Teorema Maestro, etc.) */}
-                  <ComplexityAnalysisPanel 
-                    analysisData={treeData.theoretical_analysis} 
-                  />
-                  
-                </div>
-              </div>
-
+              )}
             </div>
-            {autoTrace && Array.isArray(autoTrace) && (
-              <div className="panel-section" style={{ marginTop: "1rem" }}>
-                <h4>Traza paso a paso</h4>
-                <div className="trace-list">
-                  {autoTrace.map((item, idx) => renderTraceItem(item, idx))}
-                </div>
-              </div>
-            )}
-          </div>
-        )}
+          )}
         </div>
       </div>
     </div>
